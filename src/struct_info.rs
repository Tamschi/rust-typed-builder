use proc_macro2::{Span, TokenStream};
use quote::{quote, quote_spanned, ToTokens};
use syn::parse::Error;
use syn::{self, Ident};

use crate::field_info::{FieldBuilderAttr, FieldInfo, FromFirst, StripCollection};
use crate::util::{
    empty_type, empty_type_tuple, expr_to_single_string, make_punctuated_single, modify_types_generics_hack,
    path_to_single_string, strip_raw_ident_prefix, type_tuple,
};

#[derive(Debug)]
pub struct StructInfo<'a> {
    pub vis: &'a syn::Visibility,
    pub name: &'a syn::Ident,
    pub generics: &'a syn::Generics,
    pub fields: Vec<FieldInfo<'a>>,

    pub builder_attr: TypeBuilderAttr,
    pub builder_name: syn::Ident,
    pub conversion_helper_trait_name: syn::Ident,
    pub core: syn::Ident,
}

impl<'a> StructInfo<'a> {
    pub fn included_fields(&self) -> impl Iterator<Item = &FieldInfo<'a>> {
        self.fields.iter().filter(|f| !f.builder_attr.setter.skip)
    }

    pub fn new(ast: &'a syn::DeriveInput, fields: impl Iterator<Item = &'a syn::Field>) -> Result<StructInfo<'a>, Error> {
        let builder_attr = TypeBuilderAttr::new(&ast.attrs)?;
        let builder_name = strip_raw_ident_prefix(format!("{}Builder", ast.ident));
        Ok(StructInfo {
            vis: &ast.vis,
            name: &ast.ident,
            generics: &ast.generics,
            fields: fields
                .enumerate()
                .map(|(i, f)| FieldInfo::new(i, f, builder_attr.field_defaults.clone()))
                .collect::<Result<_, _>>()?,
            builder_attr,
            builder_name: syn::Ident::new(&builder_name, proc_macro2::Span::call_site()),
            conversion_helper_trait_name: syn::Ident::new(&format!("{}_Optional", builder_name), proc_macro2::Span::call_site()),
            core: syn::Ident::new(&format!("{}_core", builder_name), proc_macro2::Span::call_site()),
        })
    }

    fn modify_generics<F: FnMut(&mut syn::Generics)>(&self, mut mutator: F) -> syn::Generics {
        let mut generics = self.generics.clone();
        mutator(&mut generics);
        generics
    }

    pub fn builder_creation_impl(&self) -> Result<TokenStream, Error> {
        let StructInfo {
            ref vis,
            ref name,
            ref builder_name,
            ..
        } = *self;
        let (impl_generics, ty_generics, where_clause) = self.generics.split_for_impl();
        let all_fields_param =
            syn::GenericParam::Type(syn::Ident::new("TypedBuilderFields", proc_macro2::Span::call_site()).into());
        let b_generics = self.modify_generics(|g| {
            g.params.insert(0, all_fields_param.clone());
        });
        let empties_tuple = type_tuple(self.included_fields().map(|_| empty_type()));
        let generics_with_empty = modify_types_generics_hack(&ty_generics, |args| {
            args.insert(0, syn::GenericArgument::Type(empties_tuple.clone().into()));
        });
        let phantom_generics = self.generics.params.iter().map(|param| {
            let t = match param {
                syn::GenericParam::Lifetime(lifetime) => {
                    let lifetime = &lifetime.lifetime;
                    quote!(&#lifetime ())
                }
                syn::GenericParam::Type(ty) => {
                    let ty = &ty.ident;
                    quote!(#ty)
                }
                syn::GenericParam::Const(cnst) => {
                    let cnst = &cnst.ident;
                    quote!(#cnst)
                }
            };
            quote!(core::marker::PhantomData<#t>)
        });
        let builder_method_doc = match self.builder_attr.builder_method_doc {
            Some(ref doc) => quote!(#doc),
            None => {
                let doc = format!(
                    "
                    Create a builder for building `{name}`.
                    On the builder, call {setters} to set the values of the fields.
                    Finally, call `.build()` to create the instance of `{name}`.
                    ",
                    name = self.name,
                    setters = {
                        let mut result = String::new();
                        let mut is_first = true;
                        for field in self.included_fields() {
                            use std::fmt::Write;
                            if is_first {
                                is_first = false;
                            } else {
                                write!(&mut result, ", ").unwrap();
                            }
                            write!(&mut result, "`.{}(...)`", field.name).unwrap();
                            if field.builder_attr.default.is_some() {
                                write!(&mut result, "(optional)").unwrap();
                            }
                        }
                        result
                    }
                );
                quote!(#doc)
            }
        };
        let builder_type_doc = if self.builder_attr.doc {
            match self.builder_attr.builder_type_doc {
                Some(ref doc) => quote!(#[doc = #doc]),
                None => {
                    let doc = format!(
                        "Builder for [`{name}`] instances.\n\nSee [`{name}::builder()`] for more info.",
                        name = name
                    );
                    quote!(#[doc = #doc])
                }
            }
        } else {
            quote!(#[doc(hidden)])
        };

        let (b_generics_impl, b_generics_ty, b_generics_where_extras_predicates) = b_generics.split_for_impl();
        let mut b_generics_where: syn::WhereClause = syn::parse2(quote! {
            where TypedBuilderFields: Clone
        })?;
        if let Some(predicates) = b_generics_where_extras_predicates {
            b_generics_where.predicates.extend(predicates.predicates.clone());
        }

        Ok(quote! {
            impl #impl_generics #name #ty_generics #where_clause {
                #[doc = #builder_method_doc]
                #[allow(dead_code)]
                #vis fn builder() -> #builder_name #generics_with_empty {
                    #builder_name {
                        fields: #empties_tuple,
                        _phantom: core::default::Default::default(),
                    }
                }
            }

            #[must_use]
            #builder_type_doc
            #[allow(dead_code, non_camel_case_types, non_snake_case)]
            #vis struct #builder_name #b_generics {
                fields: #all_fields_param,
                _phantom: (#( #phantom_generics ),*),
            }

            impl #b_generics_impl Clone for #builder_name #b_generics_ty #b_generics_where {
                fn clone(&self) -> Self {
                    Self {
                        fields: self.fields.clone(),
                        _phantom: Default::default(),
                    }
                }
            }
        })
    }

    // TODO: once the proc-macro crate limitation is lifted, make this an util trait of this
    // crate.
    pub fn conversion_helper_impl(&self) -> Result<TokenStream, Error> {
        let trait_name = &self.conversion_helper_trait_name;
        Ok(quote! {
            #[doc(hidden)]
            #[allow(dead_code, non_camel_case_types, non_snake_case)]
            pub trait #trait_name<T> {
                fn into_value<F: FnOnce() -> T>(self, default: F) -> T;
            }

            impl<T> #trait_name<T> for () {
                fn into_value<F: FnOnce() -> T>(self, default: F) -> T {
                    default()
                }
            }

            impl<T> #trait_name<T> for (T,) {
                fn into_value<F: FnOnce() -> T>(self, _: F) -> T {
                    self.0
                }
            }
        })
    }

    pub fn field_impl(&self, field: &FieldInfo) -> Result<TokenStream, Error> {
        let StructInfo { ref builder_name, .. } = *self;

        let descructuring = self
            .included_fields()
            .map(|f| {
                if f.ordinal == field.ordinal {
                    quote!(_)
                } else {
                    let name = f.name;
                    quote!(#name)
                }
            })
            .collect::<Vec<_>>();
        let reconstructing = self.included_fields().map(|f| f.name).collect::<Vec<_>>();

        let &FieldInfo {
            name: field_name,
            ty: field_type,
            ..
        } = field;
        let mut ty_generics: Vec<syn::GenericArgument> = self
            .generics
            .params
            .iter()
            .map(|generic_param| match generic_param {
                syn::GenericParam::Type(type_param) => {
                    let ident = type_param.ident.clone();
                    syn::parse(quote!(#ident).into()).unwrap()
                }
                syn::GenericParam::Lifetime(lifetime_def) => syn::GenericArgument::Lifetime(lifetime_def.lifetime.clone()),
                syn::GenericParam::Const(const_param) => {
                    let ident = const_param.ident.clone();
                    syn::parse(quote!(#ident).into()).unwrap()
                }
            })
            .collect();
        let mut target_generics_tuple = empty_type_tuple();
        let mut ty_generics_tuple = empty_type_tuple();
        let generics = self.modify_generics(|g| {
            for f in self.included_fields() {
                if f.ordinal == field.ordinal {
                    ty_generics_tuple.elems.push_value(empty_type());
                    target_generics_tuple.elems.push_value(f.tuplized_type_ty_param());
                } else {
                    g.params.push(f.generic_ty_param());
                    let generic_argument: syn::Type = f.type_ident();
                    ty_generics_tuple.elems.push_value(generic_argument.clone());
                    target_generics_tuple.elems.push_value(generic_argument);
                }
                ty_generics_tuple.elems.push_punct(Default::default());
                target_generics_tuple.elems.push_punct(Default::default());
            }
        });
        let mut target_generics = ty_generics.clone();

        let index_after_lifetime_in_generics = target_generics
            .iter()
            .filter(|arg| matches!(arg, syn::GenericArgument::Lifetime(_)))
            .count();
        target_generics.insert(
            index_after_lifetime_in_generics,
            syn::GenericArgument::Type(target_generics_tuple.into()),
        );
        ty_generics.insert(
            index_after_lifetime_in_generics,
            syn::GenericArgument::Type(ty_generics_tuple.into()),
        );
        let (impl_generics, _, where_clause) = generics.split_for_impl();
        let doc = match field.builder_attr.setter.doc {
            Some(ref doc) => quote!(#[doc = #doc]),
            None => quote!(),
        };

        // NOTE: both auto_into and strip_option affect `arg_type` and `arg_expr`, but the order of
        // nesting is different so we have to do this little dance.
        let arg_type = if field.builder_attr.setter.strip_option {
            let internal_type = field
                .type_from_inside_option()
                .ok_or_else(|| Error::new_spanned(&field_type, "can't `strip_option` - field is not `Option<...>`"))?;
            internal_type
        } else {
            field_type
        };
        let (arg_type, arg_expr) = if let Some(StripCollection {
            ref keyword_span,
            ref from_first,
        }) = field.builder_attr.setter.strip_collection
        {
            let arg_expr = if let Some(FromFirst { keyword_span, closure }) = from_first {
                // `Span::mixed_site()`-resolution suppresses `clippy::redundant_closure_call` on
                // the generated code only.
                quote_spanned!(keyword_span.resolved_at(Span::mixed_site())=> (#closure)(#field_name))
            } else if let Some(default) = &field.builder_attr.default {
                quote_spanned!(*keyword_span=> {
                    let mut collection: #arg_type = #default;
                    ::core::iter::Extend::extend(&mut collection, ::core::iter::once(#field_name));
                    collection
                })
            } else {
                quote_spanned!(*keyword_span=> ::<#arg_type as ::core::iter::FromIterator>::from_iter(::core::iter::once(#field_name)))
            };
            (quote!(<#arg_type as ::core::iter::IntoIterator>::Item), arg_expr)
        } else {
            (arg_type.to_token_stream(), field_name.to_token_stream())
        };
        let (arg_type, arg_expr) = if field.builder_attr.setter.auto_into {
            (quote!(impl core::convert::Into<#arg_type>), quote!(#arg_expr.into()))
        } else {
            (arg_type, arg_expr)
        };
        let arg_expr = if field.builder_attr.setter.strip_option {
            quote!(Some(#arg_expr))
        } else {
            arg_expr
        };

<<<<<<< HEAD
        let repeat_items = if let Some(StripCollection { keyword_span, .. }) = field.builder_attr.setter.strip_collection {
            let field_hygienic = Ident::new(
                // Changing the name here doesn't really matter, but makes it easier to debug with `cargo expand`.
                &format!("{}_argument", field_name),
                field_name.span().resolved_at(Span::mixed_site()),
            );
            quote_spanned! {keyword_span=>
                #[allow(dead_code, non_camel_case_types, missing_docs)]
                impl #impl_generics #builder_name < #( #target_generics ),* > #where_clause {
                    #doc
                    pub fn #field_name<Argument> (self, #field_name: Argument) -> #builder_name < #( #target_generics ),* >
                        // Making this repeat setter here further generic has a potential performance benefit:
                        // Many collections are also `Extend<&T>` where `T: Copy`. Calling this overload will then
                        // copy the value direction into the collection instead of through a stack temporary.
                        where #field_type: ::core::iter::Extend<Argument>,
                    {
                        let #field_hygienic = #field_name;
                        let ( #(#reconstructing,)* ) = self.fields;
                        let mut #field_name = #field_name;
                        ::core::iter::Extend::extend(&mut #field_name.0, ::core::iter::once(#field_hygienic));
                        #builder_name {
                            fields: ( #(#reconstructing,)* ),
                            _phantom: self._phantom,
                        }
                    }
                }
            }
        } else {
            let repeated_fields_error_type_name = syn::Ident::new(
                &format!("{}_Error_Repeated_field_{}", builder_name, field_name),
                proc_macro2::Span::call_site(),
            );
            let repeated_fields_error_message = format!("Repeated field {}", field_name);
            quote! {
                #[doc(hidden)]
                #[allow(dead_code, non_camel_case_types, non_snake_case)]
                pub enum #repeated_fields_error_type_name {}
                #[doc(hidden)]
                #[allow(dead_code, non_camel_case_types, missing_docs)]
                impl #impl_generics #builder_name < #( #target_generics ),* > #where_clause {
                    #[deprecated(
                        note = #repeated_fields_error_message
                    )]
                    pub fn #field_name (self, _: #repeated_fields_error_type_name) -> #builder_name < #( #target_generics ),* > {
                        self
                    }
                }
            }
        };
=======
        let repeated_fields_error_type_name = syn::Ident::new(
            &format!(
                "{}_Error_Repeated_field_{}",
                builder_name,
                strip_raw_ident_prefix(field_name.to_string())
            ),
            proc_macro2::Span::call_site(),
        );
        let repeated_fields_error_message = format!("Repeated field {}", field_name);
>>>>>>> e1b4280f

        Ok(quote! {
            #[allow(dead_code, non_camel_case_types, missing_docs)]
            impl #impl_generics #builder_name < #( #ty_generics ),* > #where_clause {
                #doc
                pub fn #field_name (self, #field_name: #arg_type) -> #builder_name < #( #target_generics ),* > {
                    let #field_name = (#arg_expr,);
                    let ( #(#descructuring,)* ) = self.fields;
                    #builder_name {
                        fields: ( #(#reconstructing,)* ),
                        _phantom: self._phantom,
                    }
                }
            }
            #repeat_items
        })
    }

    pub fn required_field_impl(&self, field: &FieldInfo) -> Result<TokenStream, Error> {
        let StructInfo {
            ref name,
            ref builder_name,
            ..
        } = self;

        let FieldInfo {
            name: ref field_name, ..
        } = field;
        let mut builder_generics: Vec<syn::GenericArgument> = self
            .generics
            .params
            .iter()
            .map(|generic_param| match generic_param {
                syn::GenericParam::Type(type_param) => {
                    let ident = &type_param.ident;
                    syn::parse(quote!(#ident).into()).unwrap()
                }
                syn::GenericParam::Lifetime(lifetime_def) => syn::GenericArgument::Lifetime(lifetime_def.lifetime.clone()),
                syn::GenericParam::Const(const_param) => {
                    let ident = &const_param.ident;
                    syn::parse(quote!(#ident).into()).unwrap()
                }
            })
            .collect();
        let mut builder_generics_tuple = empty_type_tuple();
        let generics = self.modify_generics(|g| {
            for f in self.included_fields() {
                if f.builder_attr.default.is_some() {
                    // `f` is not mandatory - it does not have it's own fake `build` method, so `field` will need
                    // to warn about missing `field` whether or not `f` is set.
                    assert!(
                        f.ordinal != field.ordinal,
                        "`required_field_impl` called for optional field {}",
                        field.name
                    );
                    g.params.push(f.generic_ty_param());
                    builder_generics_tuple.elems.push_value(f.type_ident());
                } else if f.ordinal < field.ordinal {
                    // Only add a `build` method that warns about missing `field` if `f` is set. If `f` is not set,
                    // `f`'s `build` method will warn, since it appears earlier in the argument list.
                    builder_generics_tuple.elems.push_value(f.tuplized_type_ty_param());
                } else if f.ordinal == field.ordinal {
                    builder_generics_tuple.elems.push_value(empty_type());
                } else {
                    // `f` appears later in the argument list after `field`, so if they are both missing we will
                    // show a warning for `field` and not for `f` - which means this warning should appear whether
                    // or not `f` is set.
                    g.params.push(f.generic_ty_param());
                    builder_generics_tuple.elems.push_value(f.type_ident());
                }

                builder_generics_tuple.elems.push_punct(Default::default());
            }
        });

        let index_after_lifetime_in_generics = builder_generics
            .iter()
            .filter(|arg| matches!(arg, syn::GenericArgument::Lifetime(_)))
            .count();
        builder_generics.insert(
            index_after_lifetime_in_generics,
            syn::GenericArgument::Type(builder_generics_tuple.into()),
        );
        let (impl_generics, _, where_clause) = generics.split_for_impl();
        let (_, ty_generics, _) = self.generics.split_for_impl();

        let early_build_error_type_name = syn::Ident::new(
            &format!(
                "{}_Error_Missing_required_field_{}",
                builder_name,
                strip_raw_ident_prefix(field_name.to_string())
            ),
            proc_macro2::Span::call_site(),
        );
        let early_build_error_message = format!("Missing required field {}", field_name);

        Ok(quote! {
            #[doc(hidden)]
            #[allow(dead_code, non_camel_case_types, non_snake_case)]
            pub enum #early_build_error_type_name {}
            #[doc(hidden)]
            #[allow(dead_code, non_camel_case_types, missing_docs, clippy::panic)]
            impl #impl_generics #builder_name < #( #builder_generics ),* > #where_clause {
                #[deprecated(
                    note = #early_build_error_message
                )]
                pub fn build(self, _: #early_build_error_type_name) -> #name #ty_generics {
                    panic!();
                }
            }
        })
    }

    pub fn build_method_impl(&self) -> TokenStream {
        let StructInfo {
            ref name,
            ref builder_name,
            ..
        } = *self;

        let generics = self.modify_generics(|g| {
            for field in self.included_fields() {
                if field.builder_attr.default.is_some() {
                    let trait_ref = syn::TraitBound {
                        paren_token: None,
                        lifetimes: None,
                        modifier: syn::TraitBoundModifier::None,
                        path: syn::PathSegment {
                            ident: self.conversion_helper_trait_name.clone(),
                            arguments: syn::PathArguments::AngleBracketed(syn::AngleBracketedGenericArguments {
                                colon2_token: None,
                                lt_token: Default::default(),
                                args: make_punctuated_single(syn::GenericArgument::Type(field.ty.clone())),
                                gt_token: Default::default(),
                            }),
                        }
                        .into(),
                    };
                    let mut generic_param: syn::TypeParam = field.generic_ident.clone().into();
                    generic_param.bounds.push(trait_ref.into());
                    g.params.push(generic_param.into());
                }
            }
        });
        let (impl_generics, _, _) = generics.split_for_impl();

        let (_, ty_generics, where_clause) = self.generics.split_for_impl();

        let modified_ty_generics = modify_types_generics_hack(&ty_generics, |args| {
            args.insert(
                0,
                syn::GenericArgument::Type(
                    type_tuple(self.included_fields().map(|field| {
                        if field.builder_attr.default.is_some() {
                            field.type_ident()
                        } else {
                            field.tuplized_type_ty_param()
                        }
                    }))
                    .into(),
                ),
            );
        });

        let descructuring = self.included_fields().map(|f| f.name);

        let helper_trait_name = &self.conversion_helper_trait_name;
        // The default of a field can refer to earlier-defined fields, which we handle by
        // writing out a bunch of `let` statements first, which can each refer to earlier ones.
        // This means that field ordering may actually be significant, which isn’t ideal. We could
        // relax that restriction by calculating a DAG of field default dependencies and
        // reordering based on that, but for now this much simpler thing is a reasonable approach.
        let assignments = self.fields.iter().map(|field| {
            let name = &field.name;
            if let Some(ref default) = field.builder_attr.default {
                if field.builder_attr.setter.skip {
                    quote!(let #name = #default;)
                } else {
                    quote!(let #name = #helper_trait_name::into_value(#name, || #default);)
                }
            } else {
                quote!(let #name = #name.0;)
            }
        });
        let field_names = self.fields.iter().map(|field| field.name);
        let doc = if self.builder_attr.doc {
            match self.builder_attr.build_method_doc {
                Some(ref doc) => quote!(#[doc = #doc]),
                None => {
                    // I’d prefer “a” or “an” to “its”, but determining which is grammatically
                    // correct is roughly impossible.
                    let doc = format!("Finalise the builder and create its [`{}`] instance", name);
                    quote!(#[doc = #doc])
                }
            }
        } else {
            quote!()
        };
        quote!(
            #[allow(dead_code, non_camel_case_types, missing_docs)]
            impl #impl_generics #builder_name #modified_ty_generics #where_clause {
                #doc
                pub fn build(self) -> #name #ty_generics {
                    let ( #(#descructuring,)* ) = self.fields;
                    #( #assignments )*
                    #name {
                        #( #field_names ),*
                    }
                }
            }
        )
    }
}

#[derive(Debug, Default)]
pub struct TypeBuilderAttr {
    /// Whether to show docs for the `TypeBuilder` type (rather than hiding them).
    pub doc: bool,

    /// Docs on the `Type::builder()` method.
    pub builder_method_doc: Option<syn::Expr>,

    /// Docs on the `TypeBuilder` type. Specifying this implies `doc`, but you can just specify
    /// `doc` instead and a default value will be filled in here.
    pub builder_type_doc: Option<syn::Expr>,

    /// Docs on the `TypeBuilder.build()` method. Specifying this implies `doc`, but you can just
    /// specify `doc` instead and a default value will be filled in here.
    pub build_method_doc: Option<syn::Expr>,

    pub field_defaults: FieldBuilderAttr,
}

impl TypeBuilderAttr {
    pub fn new(attrs: &[syn::Attribute]) -> Result<TypeBuilderAttr, Error> {
        let mut result = TypeBuilderAttr::default();
        for attr in attrs {
            if path_to_single_string(&attr.path).as_deref() != Some("builder") {
                continue;
            }

            if attr.tokens.is_empty() {
                continue;
            }
            let as_expr: syn::Expr = syn::parse2(attr.tokens.clone())?;

            match as_expr {
                syn::Expr::Paren(body) => {
                    result.apply_meta(*body.expr)?;
                }
                syn::Expr::Tuple(body) => {
                    for expr in body.elems.into_iter() {
                        result.apply_meta(expr)?;
                    }
                }
                _ => {
                    return Err(Error::new_spanned(attr.tokens.clone(), "Expected (<...>)"));
                }
            }
        }

        Ok(result)
    }

    fn apply_meta(&mut self, expr: syn::Expr) -> Result<(), Error> {
        match expr {
            syn::Expr::Assign(assign) => {
                let name =
                    expr_to_single_string(&assign.left).ok_or_else(|| Error::new_spanned(&assign.left, "Expected identifier"))?;
                match name.as_str() {
                    "builder_method_doc" => {
                        self.builder_method_doc = Some(*assign.right);
                        Ok(())
                    }
                    "builder_type_doc" => {
                        self.builder_type_doc = Some(*assign.right);
                        self.doc = true;
                        Ok(())
                    }
                    "build_method_doc" => {
                        self.build_method_doc = Some(*assign.right);
                        self.doc = true;
                        Ok(())
                    }
                    _ => Err(Error::new_spanned(&assign, format!("Unknown parameter {:?}", name))),
                }
            }
            syn::Expr::Path(path) => {
                let name = path_to_single_string(&path.path).ok_or_else(|| Error::new_spanned(&path, "Expected identifier"))?;
                match name.as_str() {
                    "doc" => {
                        self.doc = true;
                        Ok(())
                    }
                    _ => Err(Error::new_spanned(&path, format!("Unknown parameter {:?}", name))),
                }
            }
            syn::Expr::Call(call) => {
                let subsetting_name = if let syn::Expr::Path(path) = &*call.func {
                    path_to_single_string(&path.path)
                } else {
                    None
                }
                .ok_or_else(|| {
                    let call_func = &call.func;
                    let call_func = quote!(#call_func);
                    Error::new_spanned(&call.func, format!("Illegal builder setting group {}", call_func))
                })?;
                match subsetting_name.as_str() {
                    "field_defaults" => {
                        for arg in call.args {
                            self.field_defaults.apply_meta(arg)?;
                        }
                        Ok(())
                    }
                    _ => Err(Error::new_spanned(
                        &call.func,
                        format!("Illegal builder setting group name {}", subsetting_name),
                    )),
                }
            }
            _ => Err(Error::new_spanned(expr, "Expected (<...>=<...>)")),
        }
    }
}<|MERGE_RESOLUTION|>--- conflicted
+++ resolved
@@ -312,7 +312,6 @@
             arg_expr
         };
 
-<<<<<<< HEAD
         let repeat_items = if let Some(StripCollection { keyword_span, .. }) = field.builder_attr.setter.strip_collection {
             let field_hygienic = Ident::new(
                 // Changing the name here doesn't really matter, but makes it easier to debug with `cargo expand`.
@@ -342,7 +341,11 @@
             }
         } else {
             let repeated_fields_error_type_name = syn::Ident::new(
-                &format!("{}_Error_Repeated_field_{}", builder_name, field_name),
+                &format!(
+                    "{}_Error_Repeated_field_{}",
+                    builder_name,
+                    strip_raw_ident_prefix(field_name.to_string())
+                ),
                 proc_macro2::Span::call_site(),
             );
             let repeated_fields_error_message = format!("Repeated field {}", field_name);
@@ -362,17 +365,6 @@
                 }
             }
         };
-=======
-        let repeated_fields_error_type_name = syn::Ident::new(
-            &format!(
-                "{}_Error_Repeated_field_{}",
-                builder_name,
-                strip_raw_ident_prefix(field_name.to_string())
-            ),
-            proc_macro2::Span::call_site(),
-        );
-        let repeated_fields_error_message = format!("Repeated field {}", field_name);
->>>>>>> e1b4280f
 
         Ok(quote! {
             #[allow(dead_code, non_camel_case_types, missing_docs)]
