--- conflicted
+++ resolved
@@ -259,21 +259,19 @@
             Some(ref doc) => quote!(#[doc = #doc]),
             None => quote!(),
         };
-<<<<<<< HEAD
-
-        let repeated_fields_error_type_name = syn::Ident::new(
-            &format!("{}_Error_Repeated_field_{}", builder_name, field_name),
-            proc_macro2::Span::call_site(),
-        );
-        let repeated_fields_error_message = format!("Repeated field {}", field_name);
-=======
+
         let (generic_arg, field_ident) = if field.builder_attr.skip_into{
             (quote!(), quote!(#field_type))
         }
         else{
             (quote!(<#generic_ident: #core::convert::Into<#field_type>>), quote!(#generic_ident))
         };
->>>>>>> a6d1ce7f
+
+        let repeated_fields_error_type_name = syn::Ident::new(
+            &format!("{}_Error_Repeated_field_{}", builder_name, field_name),
+            proc_macro2::Span::call_site(),
+        );
+        let repeated_fields_error_message = format!("Repeated field {}", field_name);
 
         Ok(quote! {
             #[allow(dead_code, non_camel_case_types, missing_docs)]
@@ -297,7 +295,7 @@
                 #[deprecated(
                     note = #repeated_fields_error_message
                 )]
-                pub fn #field_name<#generic_ident: #core::convert::Into<#field_type>>(self, _: #repeated_fields_error_type_name) -> #builder_name < #( #target_generics ),* > {
+                pub fn #field_name #generic_arg (self, _: #repeated_fields_error_type_name) -> #builder_name < #( #target_generics ),* > {
                     self
                 }
             }
